from skimage.io import imread
from skimage.filters import threshold_otsu
from skimage.measure import regionprops
import numpy as np
from scipy import ndimage as ndi
import cmath
import matplotlib.pyplot as plt

RULER_TOP = 0.7
RULER_LEFT = 0.2
RULER_RIGHT = 0.4
FIRST_INDEX_THRESHOLD = 0.9
HEIGHT_FOCUS = 400
LINE_WIDTH = 40

"""
    Converts image to binary
"""
def grayscale(img):
    image_gray = img[:, :, 0]
    thresh = threshold_otsu(image_gray, nbins = 60)
    binary = image_gray > thresh
    return binary

"""
    Returns binary rectangle of segment of ruler were interested in
"""
def binarize_rect(up_rectangle, binary):
    left_rectangle = int(binary.shape[1] * RULER_LEFT)
    right_rectangle = int(binary.shape[1] * RULER_RIGHT)

    rectangle = np.zeros((binary.shape[0], binary.shape[1]))
    rectangle[up_rectangle:, left_rectangle: right_rectangle] = 1

    rectangle_binary = binary[up_rectangle:, left_rectangle: right_rectangle]
    return rectangle_binary

"""
    Performs a fourier transform to find the frequency and t space
"""
def fourier(sums):
    fourier = np.fft.fft(sums)
    mod = [cmath.polar(el)[0] for el in fourier]
    freq = np.fft.fftfreq(len(sums))

    idx_max = np.argmax(mod[1:]) + 1
    f_space = freq[idx_max] # nb patterns per pixel
    t_space = 1/f_space
    return t_space

def main(img):
    binary = grayscale(img)

    up_rectangle = int(binary.shape[0] * RULER_TOP)
    rectangle_binary = binarize_rect(up_rectangle, binary)
    markers, nb_labels = ndi.label(rectangle_binary, structure=ndi.generate_binary_structure(2,1))

    regions = regionprops(markers)
    areas = [region.area for region in regions]

    idx_max = np.argmax(areas)
    coords = regions[idx_max].coords
    offset = np.min(coords[:, 0])

    # Focusing on the ticks
    up_focus = up_rectangle + offset + 60
    left_focus = int(binary.shape[1]*0.1)
    right_focus = int(binary.shape[1]*0.9)
    focus = ~binary[up_focus: up_focus + HEIGHT_FOCUS, left_focus: right_focus]

    sums = np.sum(focus, axis=0)/float(HEIGHT_FOCUS)

    first_index = np.argmax(sums > FIRST_INDEX_THRESHOLD)

    t_space = abs(fourier(sums))

<<<<<<< HEAD
    fig, ax = plt.subplots()
    ax.imshow(img)
    ax.plot([left_focus + first_index, left_focus + first_index + t_space], [up_focus, up_focus],  color='red', linewidth=20, markersize=12)
    ax.plot([left_focus + first_index, left_focus + first_index + t_space*10], [up_focus-30, up_focus-30],  color='blue', linewidth=20, markersize=12)
    return t_space, ax

# if __name__ == '__main__':
#     name = "BMNHE_500606.JPG"
#     image_name = "./pictures/"+name
#     img = imread(image_name)
#     fig, ax = plt.subplots(ncols = 2, figsize=(200, 50))
#     plt.suptitle(image_name)
#     t_space = main(img, ax)
#     print "T: ", t_space
#     plt.savefig("./output/"+name)
#     plt.close()
=======
    fig, ax = plt.subplots(figsize=(200, 50))
    ax.imshow(img)

    x_single = [left_focus + first_index, left_focus + first_index + t_space]
    y = np.array([up_focus, up_focus])
    ax.fill_between(x_single, y, y+LINE_WIDTH, color='red')

    x_mult = [left_focus + first_index, left_focus + first_index + t_space*10]
    ax.fill_between(x_mult, y-LINE_WIDTH, y, color='blue')
    return t_space, ax

if __name__ == '__main__':
    name = "BMNHE_502320.JPG"
    image_name = "./pictures/"+name
    img = imread(image_name)
    t_space, ax = main(img)
    print "T: ", t_space
    plt.savefig("./output/"+name)
    plt.close()
>>>>>>> 25cfe750
<|MERGE_RESOLUTION|>--- conflicted
+++ resolved
@@ -74,24 +74,6 @@
 
     t_space = abs(fourier(sums))
 
-<<<<<<< HEAD
-    fig, ax = plt.subplots()
-    ax.imshow(img)
-    ax.plot([left_focus + first_index, left_focus + first_index + t_space], [up_focus, up_focus],  color='red', linewidth=20, markersize=12)
-    ax.plot([left_focus + first_index, left_focus + first_index + t_space*10], [up_focus-30, up_focus-30],  color='blue', linewidth=20, markersize=12)
-    return t_space, ax
-
-# if __name__ == '__main__':
-#     name = "BMNHE_500606.JPG"
-#     image_name = "./pictures/"+name
-#     img = imread(image_name)
-#     fig, ax = plt.subplots(ncols = 2, figsize=(200, 50))
-#     plt.suptitle(image_name)
-#     t_space = main(img, ax)
-#     print "T: ", t_space
-#     plt.savefig("./output/"+name)
-#     plt.close()
-=======
     fig, ax = plt.subplots(figsize=(200, 50))
     ax.imshow(img)
 
@@ -103,12 +85,11 @@
     ax.fill_between(x_mult, y-LINE_WIDTH, y, color='blue')
     return t_space, ax
 
-if __name__ == '__main__':
-    name = "BMNHE_502320.JPG"
-    image_name = "./pictures/"+name
-    img = imread(image_name)
-    t_space, ax = main(img)
-    print "T: ", t_space
-    plt.savefig("./output/"+name)
-    plt.close()
->>>>>>> 25cfe750
+# if __name__ == '__main__':
+#     name = "BMNHE_502320.JPG"
+#     image_name = "./pictures/"+name
+#     img = imread(image_name)
+#     t_space, ax = main(img)
+#     print "T: ", t_space
+#     plt.savefig("./output/"+name)
+#     plt.close()