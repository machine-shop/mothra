import os
import argparse
from butterfly import (ruler_detection, tracing, measurement, binarization)
import matplotlib.pyplot as plt
from skimage.io import imread
import shutil

"""
Example :
    $ python pipeline_argparse.py --stage tracing --plot -dpi 400
"""
def main():
    # Assign description to the help doc
    parser = argparse.ArgumentParser(
        description='Script to automate butterfly wings measurment')
    # Add arguments
    # Plotting
    parser.add_argument('-p', '--plot', 
                        action='store_true',
                        help='If entered images are plotted to the output folder')
    # Input path
    parser.add_argument('-r', '--raw_images', 
                        type=str, 
                        help='Input path for raw images', 
                        required=False, 
                        default='raw_images')
    # Output path
    parser.add_argument('-o', '--output_folder', 
                        type=str, 
                        help='Output path for raw image', 
                        required=False, 
                        default='outputs')
    # Stage
    parser.add_argument('-s', '--stage', 
                        type=str,
                        help="Stage name: 'ruler_detection', 'binarization',\
                        'tracing', 'measurements", 
                        required=True)
    # Dots per inch
    parser.add_argument('-dpi',  
                        type=int,
                        help='Dots per inch of the saved figures', 
                        default=300)

    args = parser.parse_args()

    # Initialization
    if os.path.exists(args.output_folder):
        shutil.rmtree(args.output_folder)
    os.mkdir(args.output_folder)

<<<<<<< HEAD
# Our modules
import ruler_detection
import binarization
import tracing
import measurement

@click.command()
@click.option('--input', default='pictures/', help='Input directory of images')
@click.option('--output', default='output_figures/', help='Output directory of images')
@click.option('--stage', default=3, help='Stage of processing to run to')
def main(input, output, stage):
=======
    stages = ['ruler_detection', 'binarization', 'tracing', 'measurements']

    if not args.stage in stages:
        print("ERROR : Stage can only be 'ruler_detection', 'binarization', 'tracing' or 'measurements'")
        return 0
    raw_image_path = args.raw_images
    
    
    stage_idx = stages.index(args.stage)
    pipeline_process = stages[:stage_idx + 1]

    image_names = os.listdir(raw_image_path)
>>>>>>> 33bcbb29
    
    # For testing purpose, the pipeline is only applied to the first 10 images
    for image_name in image_names[:10]:
        print(image_name)
        image_path = os.path.normpath(raw_image_path + '/' + image_name)
        image_rgb = imread(image_path)
        ax = [None, None, None]
        if args.plot:
            ncols = min(len(pipeline_process), 3)
            fig, ax = plt.subplots(ncols = ncols, figsize=(20, 5))

        for step in pipeline_process:
            if step == 'ruler_detection': 
                ax0 = ax
                if len(pipeline_process) > 1:
                    ax0 = ax[0]
                T_space  = ruler_detection.main(image_rgb, ax0)
            elif step == 'binarization':  
                binary = binarization.main(image_rgb, ax[1]) 
            elif step == 'tracing':
                points_interest = tracing.main(binary, ax[2])
            else :
               dst_pix, dst_mm = measurement.main(points_interest, T_space, ax[0]) 

        if args.plot:
            output_path = os.path.normpath(args.output_folder + '/' + image_name)
            plt.savefig(output_path, dpi=args.dpi)
            plt.close()

if __name__ == "__main__":
    main()<|MERGE_RESOLUTION|>--- conflicted
+++ resolved
@@ -49,32 +49,17 @@
         shutil.rmtree(args.output_folder)
     os.mkdir(args.output_folder)
 
-<<<<<<< HEAD
-# Our modules
-import ruler_detection
-import binarization
-import tracing
-import measurement
-
-@click.command()
-@click.option('--input', default='pictures/', help='Input directory of images')
-@click.option('--output', default='output_figures/', help='Output directory of images')
-@click.option('--stage', default=3, help='Stage of processing to run to')
-def main(input, output, stage):
-=======
     stages = ['ruler_detection', 'binarization', 'tracing', 'measurements']
 
     if not args.stage in stages:
         print("ERROR : Stage can only be 'ruler_detection', 'binarization', 'tracing' or 'measurements'")
         return 0
     raw_image_path = args.raw_images
-    
-    
+
     stage_idx = stages.index(args.stage)
     pipeline_process = stages[:stage_idx + 1]
 
     image_names = os.listdir(raw_image_path)
->>>>>>> 33bcbb29
     
     # For testing purpose, the pipeline is only applied to the first 10 images
     for image_name in image_names[:10]:
