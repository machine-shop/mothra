--- conflicted
+++ resolved
@@ -174,7 +174,6 @@
     return bfly_grabcut_bin
 
 
-<<<<<<< HEAD
 def unet_binarization(bfly_rgb):
     """Extract shape of the butterfly using the U-net neural network.
 
@@ -222,7 +221,8 @@
     Path.unlink(aux_fname)
 
     return bfly_unet_bin
-=======
+
+
 def return_largest_region(img_bin):
     """Returns the largest region in the input image.
 
@@ -247,7 +247,6 @@
     img_bin[label(img_bin) != largest_reg[0]] = 0
 
     return img_as_bool(img_bin)
->>>>>>> d807c80a
 
 
 @memory.cache(ignore=['axes'])
