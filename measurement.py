import numpy as np
import matplotlib.pyplot as plt

<<<<<<< HEAD

=======
>>>>>>> 25cfe750
def main(ax, points_interest, T_space):
    ''' Calculates the length and draws the lines for length
    of the butterfly wings.

    Parameters
    ----------
    ax: array
        the array containing the 3 intermediary Axes.
    points_interest: array
        the array containing the four points of interest,
        each of which is a coordinate specifying the start/end
        point of the left/right wing.
    T_space: float
        number of pixels between 2 ticks.

    Returns
    -------
    ax: array
        the array containing the 3 intermediary Axes.
    dst_pix: tuple
        the tuple contains the distance of the left/right wing
        distance in pixels
    dst_mm: tuple
        the tuple contains the distance of the left/right wing
        distance in millimeters

    '''

    # do i need to take in an image if it's already in ax[0]? no
    # image = ax[0]

    pix_out_l, pix_in_l, pix_out_r, pix_in_r = points_interest
    dist_r_pix = np.sqrt((pix_out_r[0] -pix_in_r[0])**2 + (pix_out_r[1] -pix_in_r[1])**2)
    dist_l_pix = np.sqrt((pix_out_l[0] -pix_in_l[0])**2 + (pix_out_l[1] -pix_in_l[1])**2)

    # Converting to millimeters
    dist_l_mm = dist_l_pix /( 2 *T_space)
    dist_r_mm = dist_r_pix /( 2 *T_space)

    # Do we want to round these?
    dist_l_pix = round(dist_l_pix, 2)
    dist_r_pix = round(dist_r_pix, 2)
    dist_l_mm = round(dist_l_mm, 2)
    dist_r_mm = round(dist_r_mm, 2)


    dst_pix = (dist_l_pix, dist_r_pix)
    dst_mm = (dist_l_mm, dist_r_mm)

    ax.set_title('final image')
    # ax.imshow(image)
    ax.plot([pix_out_l[1], pix_in_l[1]], [pix_out_l[0], pix_in_l[0]], color='r')
    ax.plot([pix_out_r[1], pix_in_r[1]], [pix_out_r[0], pix_in_r[0]], color='r')
    ax.text(int((pix_out_l[1] + pix_in_l[1] ) /2) +50,
               int((pix_out_l[0] + pix_in_l[0]) / 2) - 50,
               'dist_left = ' + str(round(dist_l_mm, 2)) + ' mm',
               color='r')
    ax.text(int((pix_out_r[1] + pix_in_r[1]) / 2) + 50,
               int((pix_out_r[0] + pix_in_r[0]) / 2) + 50,
               'dist_right = ' + str(round(dist_r_mm, 2)) + ' mm',
               color='r')

    return ax, dst_pix, dst_mm<|MERGE_RESOLUTION|>--- conflicted
+++ resolved
@@ -1,10 +1,6 @@
 import numpy as np
 import matplotlib.pyplot as plt
 
-<<<<<<< HEAD
-
-=======
->>>>>>> 25cfe750
 def main(ax, points_interest, T_space):
     ''' Calculates the length and draws the lines for length
     of the butterfly wings.
